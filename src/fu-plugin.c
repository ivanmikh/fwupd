--- conflicted
+++ resolved
@@ -1527,20 +1527,6 @@
 	/* online */
 	history = fu_history_new ();
 	device_pending = fu_history_get_device_by_id (history, fu_device_get_id (device), NULL);
-<<<<<<< HEAD
-	if (!update_func (self, device, blob_fw, flags, &error_update)) {
-		if (error_update == NULL) {
-			g_critical ("plugin %s returned FALSE from UpdateFunc "
-				    "but did not set error!",
-				    fu_plugin_get_name (self));
-			g_set_error_literal (&error_update,
-					     FWUPD_ERROR,
-					     FWUPD_ERROR_INTERNAL,
-					     "unspecified error");
-		}
-		fu_device_set_update_error (device, error_update->message);
-		g_propagate_error (error, error_update);
-=======
 	if (!update_func (self, device, blob_fw, flags, &error_local)) {
 		if (error_local == NULL) {
 			g_critical ("unset error in plugin %s for update()",
@@ -1553,7 +1539,6 @@
 		}
 		fu_device_set_update_error (device, error_local->message);
 		g_propagate_error (error, g_steal_pointer (&error_local));
->>>>>>> 8ece8874
 		return FALSE;
 	}
 
